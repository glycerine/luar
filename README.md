# Luar: Lua reflection bindings for Go

Luar is designed to make using Lua from Go more convenient. Go structs, slices
and maps can be automatically converted to Lua tables and vice-versa. The
resulting conversion can either be a copy or a proxy. In the latter case, any change
made to the result will reflect on the source.

Any Go function can be made available to Lua scripts, without having to write
C-style wrappers.

Luar support cyclic structures (`map[string]interface{}`, lists, etc.).

User-defined types can be made available to Lua as well: their exported methods
can be called and usual operations such as indexing or arithmetic can be
performed.

See the [documentation](http://godoc.org/github.com/stevedonovan/luar) for usage
instructions and examples.

# Installation

Install with

    go get <repo>/luar

Luar uses Alessandro Arzilli's [golua](https://github.com/aarzilli/golua).
See golua's homepage for further installation details.

# REPL

An example REPL is available in the `cmd` folder.

<<<<<<< HEAD
# Luar v2

The v1 API suffers from several design issues:
The `GoToLua` and `LuaToGo` functions take a `reflect.Type` parameter, which is
bad design. Sadly changing this would break backward compatibility.

The v2 rewrite fixes the design issues, usability and other bugs. Overall it
greatly simplifies the API.

Check it out in the `v2` branch of this repository.
=======

# Version 2

This is a rewrite of 1.0 with extended features and a cleaner API.

Warning: This is a development version, the API might change in the future.

## Compatibility notice

The main differences with the previous version:

- The function prototypes of `GoToLua` and `LuaToGo` are simpler and do not
require the use of reflection from the callers. The `dontproxify` argument is
gone, use `GoToLuaProxy` to control proxification.

- The `Copy*` functions and `GoLuaFunc` are gone, use `GoToLua` and `LuaToGo` instead.

- Use `Register` instead of `RawRegister`.

- `InitProxies` is gone since it was not needed.

- The `LuaObject` and `LuaTableIter` structure fields are unexported.

- LuaObject methods not only work on Lua functions but also on anything with a
`__call` metamethods. Idem for tables and the `__index`/`__newindex`
metamethods.

- Use `NewLuaObjectFromName(L, "_G")` instead of `Global`.

- `Lookup` and `Geti` gone. Instead the `Get` and `GetObject` functions are
variadic: each subfield argument can be any valid Lua key (string, integer...).

- Use `(*LuaObject) Call` instead of `(*LuaObject) Callf`. The protoype of
`(*LuaObject) Call` has changed in a fashion similar to `GoToLua` and `LuaToGo`.
`Types` is gone as it is no longer needed.

- Register `ProxyIpairs` and `ProxyPairs` instead of calling `LuarSetup`.

- Register and use `Unproxify` instead of `ArrayToTable`, `MapToTable`,
`ProxyRaw`, `SliceToTable` and `StructToTable`.

- `ComplexReal` and `ComplexImag` have been replaced by the proxy attributes
`real` and `imag`, respectively.

- `SliceSub` and `SliceAppend` have been replaced by the proxy methods
`slice` and `append`, respectively.
Slice proxies have the `cap` metamethod alongside `append` and `slice`.

- String proxies have a `slice` method just like slice proxies. They can be
looped rune-by-rune over with `ipairs`.

The range of supported conversion has been extended:

- LuaToGo can convert to interfaces and pointers with several levels of indirection.

- LuaToGo can convert to non-empty maps and structs.
>>>>>>> a258c703
<|MERGE_RESOLUTION|>--- conflicted
+++ resolved
@@ -30,18 +30,6 @@
 
 An example REPL is available in the `cmd` folder.
 
-<<<<<<< HEAD
-# Luar v2
-
-The v1 API suffers from several design issues:
-The `GoToLua` and `LuaToGo` functions take a `reflect.Type` parameter, which is
-bad design. Sadly changing this would break backward compatibility.
-
-The v2 rewrite fixes the design issues, usability and other bugs. Overall it
-greatly simplifies the API.
-
-Check it out in the `v2` branch of this repository.
-=======
 
 # Version 2
 
@@ -97,5 +85,4 @@
 
 - LuaToGo can convert to interfaces and pointers with several levels of indirection.
 
-- LuaToGo can convert to non-empty maps and structs.
->>>>>>> a258c703
+- LuaToGo can convert to non-empty maps and structs.